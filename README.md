--- conflicted
+++ resolved
@@ -1,6 +1,3 @@
-<<<<<<< HEAD
-compact_str/README.md
-=======
 <div align="center">
   <h1><code>compact_str</code></h1>
   <p><strong>A memory efficient string type that can store up to 24* bytes on the stack.</strong></p>
@@ -161,5 +158,4 @@
 4. [`flexstr`](https://crates.io/crates/flexstr) - Can inline 22 bytes, `Clone` is `O(1)`, can also store `&'static str`s
 
 <br />
-Thanks for readingme!
->>>>>>> 9f884103
+Thanks for readingme!