//! Various actions we take on a [`CompactString`] and "control" [`String`], asserting invariants
//! along the way.

use arbitrary::Arbitrary;
use compact_str::CompactString;

#[derive(Arbitrary, Debug)]
pub enum Action<'a> {
    /// Push a character onto our strings
    Push(char),
    /// Pop a number of characters off the string
    Pop(u8),
    /// Push a &str onto our strings
    PushStr(&'a str),
    /// Extend our strings with a collection of characters
    ExtendChars(Vec<char>),
    /// Extend our strings with a collection of strings
    ExtendStr(Vec<&'a str>),
    /// Check to make sure a subslice of our strings are the same
    CheckSubslice(u8, u8),
    /// Make both of our strings uppercase
    MakeUppercase,
    /// Replace a range within both strings with the provided `&str`
    ReplaceRange(u8, u8, &'a str),
    /// Reserve space in our string, no-ops if the `CompactString` would have a capacity > 24MB
    Reserve(u16),
    /// Truncate a string to a new, shorter length
    Truncate(u8),
    /// Insert a string at an index
    InsertStr(u8, &'a str),
    /// Insert a character at an index
    Insert(u8, char),
    /// Reduce the length to zero
    Clear,
<<<<<<< HEAD
    /// Split the string at a given position
    SplitOff(u8),
=======
    /// Extract a range
    Drain(u8, u8),
>>>>>>> cf7cfb09
}

impl Action<'_> {
    pub fn perform(self, control: &mut String, compact: &mut CompactString) {
        use Action::*;

        match self {
            Push(c) => {
                control.push(c);
                compact.push(c);

                assert_eq!(control, compact);
                assert_eq!(control.len(), compact.len());
            }
            Pop(count) => {
                (0..count).for_each(|_| {
                    let a = control.pop();
                    let b = compact.pop();
                    assert_eq!(a, b);
                });
                assert_eq!(control, compact);
                assert_eq!(control.len(), compact.len());
                assert_eq!(control.is_empty(), compact.is_empty());
            }
            PushStr(s) => {
                control.push_str(s);
                compact.push_str(s);

                assert_eq!(control, compact);
                assert_eq!(control.len(), compact.len());
            }
            ExtendChars(chs) => {
                control.extend(chs.iter());
                compact.extend(chs.iter());

                assert_eq!(control, compact);
                assert_eq!(control.len(), compact.len());
            }
            ExtendStr(strs) => {
                control.extend(strs.iter().copied());
                compact.extend(strs.iter().copied());

                assert_eq!(control, compact);
                assert_eq!(control.len(), compact.len());
            }
            CheckSubslice(a, b) => {
                assert_eq!(control.len(), compact.len());

                // scale a, b to be [0, 1]
                let c = a as f32 / (u8::MAX as f32);
                let d = b as f32 / (u8::MAX as f32);

                // scale c, b to be [0, compact.len()]
                let e = (c * compact.len() as f32) as usize;
                let f = (d * compact.len() as f32) as usize;

                let lower = core::cmp::min(e, f);
                let upper = core::cmp::max(e, f);

                // scale lower and upper by 1 so we're always comparing at least one character
                let lower = core::cmp::min(lower.wrapping_sub(1), lower);
                let upper = core::cmp::min(upper + 1, compact.len());

                let control_slice = &control.as_bytes()[lower..upper];
                let compact_slice = &compact.as_bytes()[lower..upper];

                assert_eq!(control_slice, compact_slice);
            }
            MakeUppercase => {
                control.as_mut_str().make_ascii_uppercase();
                compact.as_mut_str().make_ascii_uppercase();

                assert_eq!(control, compact);
                assert_eq!(control.len(), compact.len());
            }
            ReplaceRange(start, end, replace_with) => {
                // turn the arbitrary numbers (start, end) into character indices
                let start = to_index(control, start);
                let end = to_index(control, end);
                let (start, end) = (start.min(end), start.max(end));

                // then apply the replacement
                control.replace_range(start..end, replace_with);
                compact.replace_range(start..end, replace_with);

                assert_eq!(control, compact);
                assert_eq!(control.len(), compact.len());
            }
            Reserve(num_bytes) => {
                // if this would make us larger then 24MB, then no-op
                if (compact.capacity() + num_bytes as usize) > super::TWENTY_FOUR_MB_AS_BYTES {
                    return;
                }

                compact.reserve(num_bytes as usize);
                control.reserve(num_bytes as usize);

                // note: CompactString and String grow at different rates, so we can't assert that
                // their capacities are the same, because they might not be

                assert_eq!(compact, control);
                assert_eq!(compact.len(), control.len());
            }
            Truncate(new_len) => {
                // turn the arbitrary number `new_len` into character indices
                let new_len = to_index(control, new_len);

                // then truncate the string
                control.truncate(new_len);
                compact.truncate(new_len);

                assert_eq!(control, compact);
                assert_eq!(control.len(), compact.len());
            }
            InsertStr(idx, s) => {
                // turn the arbitrary number `new_len` into character indices
                let idx = to_index(control, idx);

                // then truncate the string
                control.insert_str(idx, s);
                compact.insert_str(idx, s);

                assert_eq!(control, compact);
                assert_eq!(control.len(), compact.len());
            }
            Insert(idx, ch) => {
                // turn the arbitrary number `new_len` into character indices
                let idx = to_index(control, idx);

                // then truncate the string
                control.insert(idx, ch);
                compact.insert(idx, ch);

                assert_eq!(control, compact);
                assert_eq!(control.len(), compact.len());
            }
            Clear => {
                control.clear();
                compact.clear();

                assert_eq!(control, compact);
                assert_eq!(control.len(), compact.len());
            }
<<<<<<< HEAD
            SplitOff(at) => {
                let at = to_index(control, at);

                let compact_capacity = compact.capacity();
                assert_eq!(compact.split_off(at), control.split_off(at));
                assert_eq!(compact.capacity(), compact_capacity);

                assert_eq!(control, compact);
                assert_eq!(control.len(), compact.len());
=======
            Drain(start, end) => {
                let start = to_index(control, start);
                let end = to_index(control, end);
                let (start, end) = (start.min(end), start.max(end));

                let compact_capacity = compact.capacity();
                let control_drain = control.drain(start..end);
                let compact_drain = compact.drain(start..end);

                assert_eq!(control_drain.as_str(), compact_drain.as_str());
                drop(control_drain);
                drop(compact_drain);
                assert_eq!(control.as_str(), compact.as_str());
                assert_eq!(compact.capacity(), compact_capacity);
>>>>>>> cf7cfb09
            }
        }
    }
}

fn to_index(s: &str, idx: u8) -> usize {
    s.char_indices()
        .into_iter()
        .cycle()
        .map(|(idx, _)| idx)
        .chain([s.len()])
        .nth(idx as usize)
        .unwrap_or_default()
}<|MERGE_RESOLUTION|>--- conflicted
+++ resolved
@@ -32,13 +32,10 @@
     Insert(u8, char),
     /// Reduce the length to zero
     Clear,
-<<<<<<< HEAD
     /// Split the string at a given position
     SplitOff(u8),
-=======
     /// Extract a range
     Drain(u8, u8),
->>>>>>> cf7cfb09
 }
 
 impl Action<'_> {
@@ -182,7 +179,6 @@
                 assert_eq!(control, compact);
                 assert_eq!(control.len(), compact.len());
             }
-<<<<<<< HEAD
             SplitOff(at) => {
                 let at = to_index(control, at);
 
@@ -192,7 +188,7 @@
 
                 assert_eq!(control, compact);
                 assert_eq!(control.len(), compact.len());
-=======
+            }
             Drain(start, end) => {
                 let start = to_index(control, start);
                 let end = to_index(control, end);
@@ -207,7 +203,6 @@
                 drop(compact_drain);
                 assert_eq!(control.as_str(), compact.as_str());
                 assert_eq!(compact.capacity(), compact_capacity);
->>>>>>> cf7cfb09
             }
         }
     }
